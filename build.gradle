/*
 * Copyright 2019 Amazon.com, Inc. or its affiliates. All Rights Reserved.
 *
 * Licensed under the Apache License, Version 2.0 (the "License").
 * You may not use this file except in compliance with the License.
 * A copy of the License is located at
 *
 *     http://www.apache.org/licenses/LICENSE-2.0
 *
 * or in the "license" file accompanying this file. This file is distributed
 * on an "AS IS" BASIS, WITHOUT WARRANTIES OR CONDITIONS OF ANY KIND, either
 * express or implied. See the License for the specific language governing
 * permissions and limitations under the License.
 */

buildscript {
    dependencies {
        classpath group: 'com.google.guava', name: 'guava', version: '28.1-jre'
        classpath 'org.ajoberstar:gradle-git:0.2.3'
    }
}

plugins {
    id 'java'
    id 'checkstyle'
    id 'application'
    id 'maven-publish'
    id 'com.google.protobuf' version '0.8.8'
    id 'jacoco'
    id 'idea'
    id 'com.github.spotbugs' version '4.0.0'
    id "de.undercouch.download" version "4.0.4"
}

application {
    mainClassName = 'com.amazon.opendistro.elasticsearch.performanceanalyzer.PerformanceAnalyzerApp'
    applicationDefaultJvmArgs = ['-Xms64M',
                                 '-Xmx64M',
                                 '-XX:+UseSerialGC',
                                 '-XX:CICompilerCount=1',
                                 '-XX:-TieredCompilation',
                                 '-XX:InitialCodeCacheSize=4096',
                                 '-XX:InitialBootClassLoaderMetaspaceSize=30720',
                                 '-XX:MaxRAM=400m']
}

// Include pa_config folder in the distribution.
applicationDistribution.from(".") {
    include 'pa_config/*'
    include 'pa_bin/*'
}

distributions {
    main {
        contents {
            eachFile {
                it.path = it.path.replace("-$version/", '/')
            }
        }
    }
}

distZip {
    archiveName 'performance-analyzer-rca.zip'
}

publishing {
    publications {
        maven(MavenPublication) {
            groupId = 'com.amazon.opendistro.elasticsearch'
            artifactId = 'performanceanalyzer-rca'
            version = '1.3'
            from components.java
        }
    }
}

ext {
    opendistroVersion = '1.3'
    isSnapshot = "true" == System.getProperty("build.snapshot", "true")
}

checkstyle {
    toolVersion '8.24'
    configFile file("config/checkstyle/checkstyle.xml")
}

tasks.withType(Checkstyle) {
    reports {
        xml.enabled false
        html.enabled true
        html.stylesheet resources.text.fromFile('config/xsl/severity-sorted.xsl')
    }
}

spotbugsMain {
    excludeFilter = file("checkstyle/findbugs-exclude.xml")
    effort = 'max'
    ignoreFailures = false

    reports {
        xml.enabled = false
        html.enabled = true
    }
}

spotbugsTest {
    ignoreFailures = true
}

jacoco {
    toolVersion = "0.8.5"
}

jacocoTestReport {
    reports {
        xml.enabled false
        html.enabled true
        csv.enabled false
    }

    afterEvaluate {
        classDirectories.from = files(classDirectories.files.collect {
            fileTree(dir: it,
                    include: [
                            '**/com/amazon/opendistro/elasticsearch/performanceanalyzer/**'
                    ],
                    exclude: [
                            '**/com/amazon/opendistro/elasticsearch/performanceanalyzer/grpc/**',
                            '**/com/amazon/opendistro/elasticsearch/performanceanalyzer/rca/framework/api/metrics/**',
                            '**/com/amazon/opendistro/elasticsearch/performanceanalyzer/rca/net/requests**'
                    ])
        })
    }
}

jacocoTestCoverageVerification {
    afterEvaluate {
        classDirectories.from = files(classDirectories.files.collect {
            fileTree(dir: it,
                    include: [
                            '**/com/amazon/opendistro/elasticsearch/performanceanalyzer/rca/**',
                            '**/com/amazon/opendistro/elasticsearch/performanceanalyzer/reader/**'
                    ],
                    exclude: [
                            '**/com/amazon/opendistro/elasticsearch/performanceanalyzer/grpc/**'])
        })
    }
    violationRules {
        rule {
            limit {
                minimum = 0.8
            }
        }
    }
}

// to run coverage verification during the build (and fail when appropriate)
check.dependsOn jacocoTestCoverageVerification


version = "${opendistroVersion}.0"
if (isSnapshot) {
    version += "-SNAPSHOT"
}

test {
    enabled = true

}

task rcaTest(type: Test) {
    dependsOn checkstyleMain
    dependsOn checkstyleTest
    useJUnit {
        includeCategories 'com.amazon.opendistro.elasticsearch.performanceanalyzer.rca.GradleTaskForRca'
    }
    testLogging.showStandardStreams = true
}

sourceCompatibility = 1.8
targetCompatibility = 1.8

compileJava {
    JavaVersion targetVersion = JavaVersion.toVersion(targetCompatibility);
    if (targetVersion.isJava9Compatible()) {
        options.compilerArgs += ["--add-exports", "jdk.attach/sun.tools.attach=ALL-UNNAMED"]
    }
}

javadoc {
    options.addStringOption("-add-exports", "jdk.attach/sun.tools.attach=ALL-UNNAMED")
}

project.afterEvaluate {
    JavaVersion targetVersion = JavaVersion.toVersion(targetCompatibility)

    // cannot contain the first version
    // should be '8' or '11' etc.
    String version = targetVersion.toString()
    if (version.length() > 2) {
        version = targetVersion.toString().substring(2)
    }

    compileJava.options.compilerArgs.removeAll(['--release', version])
}

repositories {
    mavenCentral()
}


configurations {
    includeJars
}

tasks.withType(JavaCompile) {
    options.warnings = false
}

dependencies {
    if (JavaVersion.current() <= JavaVersion.VERSION_1_8) {
        compile files("${System.properties['java.home']}/../lib/tools.jar")
    }

    compile 'org.jooq:jooq:3.10.8'
    compile 'org.bouncycastle:bcprov-jdk15on:1.60'
    compile 'org.bouncycastle:bcpkix-jdk15on:1.60'
    compile 'org.xerial:sqlite-jdbc:3.8.11.2'
    compile 'com.google.guava:guava:28.1-jre'
    compile 'com.fasterxml.jackson.core:jackson-annotations:2.8.11'
    compile 'com.fasterxml.jackson.core:jackson-databind:2.8.11'
    compile group: 'org.apache.logging.log4j', name: 'log4j-api', version: '2.13.0'
    compile group: 'org.apache.logging.log4j', name: 'log4j-core', version: '2.13.0'
    compile group: 'org.apache.commons', name: 'commons-lang3', version: '3.9'
    compile group: 'commons-io', name: 'commons-io', version: '2.3'
    implementation 'io.grpc:grpc-netty-shaded:1.25.0'
    implementation 'io.grpc:grpc-protobuf:1.25.0'
    implementation 'io.grpc:grpc-stub:1.25.0'
    implementation 'javax.annotation:javax.annotation-api:1.3.2'

    // JDK9+ has to run powermock 2+. https://github.com/powermock/powermock/issues/888
    testCompile group: 'org.powermock', name: 'powermock-api-mockito2', version: '2.0.0'
    testCompile group: 'org.powermock', name: 'powermock-module-junit4', version: '2.0.0'
    testCompile group: 'org.mockito', name: 'mockito-core', version: '2.23.0'
    testCompile group: 'org.powermock', name: 'powermock-core', version: '2.0.0'
    testCompile group: 'org.powermock', name: 'powermock-api-support', version: '2.0.0'
    testCompile group: 'org.powermock', name: 'powermock-module-junit4-common', version: '2.0.0'
    testCompile group: 'org.javassist', name: 'javassist', version: '3.24.0-GA'
    testCompile group: 'org.powermock', name: 'powermock-reflect', version: '2.0.0'
    testCompile group: 'net.bytebuddy', name: 'byte-buddy', version: '1.9.3'
    testCompile group: 'org.objenesis', name: 'objenesis', version: '3.0.1'
    testCompile 'junit:junit:4.12'
    testCompile 'org.hamcrest:hamcrest:2.1'
    testCompile 'org.hamcrest:hamcrest-library:2.1'
}

protobuf {
    protoc {
        artifact = "com.google.protobuf:protoc:3.10.0"
    }

    plugins {
        grpc {
            artifact = 'io.grpc:protoc-gen-grpc-java:1.25.0'
        }

    }
    generateProtoTasks {
        all()*.plugins {
            grpc {}
        }
    }
}

idea {
    module {
        sourceDirs += file("${projectDir}/build/generated/source/proto/main/java");
        sourceDirs += file("${projectDir}/build/generated/source/proto/main/grpc");
    }
}


import org.ajoberstar.gradle.git.tasks.GitClone

import java.nio.file.Paths

String paDir
String dockerBuildDir
String dockerArtifactsDir

task cloneGitRepo(type: GitClone) {
    dockerBuildDir = Paths.get(getProject().getBuildDir().toString(), "docker-build").toString()
    mkdir dockerBuildDir
    if (localPaDir != null && !localPaDir.empty) {
        paDir = localPaDir
    } else {
        paDir = Paths.get(dockerBuildDir, "pa").toString()
    }

    def destination = file(paDir)
    uri = "https://github.com/opendistro-for-elasticsearch/performance-analyzer.git"
    destinationPath = destination
    bare = false
    enabled = !destination.exists() //to clone only once
}

task removeLicenses(type: Delete) {
    dependsOn(cloneGitRepo)
    def toDelete = Paths.get(paDir, 'licenses', 'performanceanalyzer-rca-1.3.jar.sha1')
    delete(toDelete)
}

task regenerateLicenses(type: Exec) {
    dependsOn(removeLicenses)
    workingDir(paDir)
    commandLine './gradlew', 'updateShas'
}

task buildPa(type: Exec) {
    dependsOn(assemble, publishToMavenLocal, regenerateLicenses)
    workingDir paDir
    println String.format('pa in dir: (%s) will be built.', paDir)
    commandLine './gradlew', 'assemble'
    println "PA repo located at '" + paDir + "' will be used."
}

task copyAllArtifacts(type: Copy) {
    dependsOn(buildPa)
    def projectPathStr = getProjectDir().toPath().toString()
    def dockerArtifacts = Paths.get(projectPathStr, 'docker').toString()
    def rcaArtifacts = Paths.get(projectPathStr, 'build', 'distributions', 'performance-analyzer-rca.zip')
    def paArtifacts = Paths.get(paDir, 'build', 'distributions', 'opendistro_performance_analyzer-1.3.0.0-SNAPSHOT.zip')

    dockerArtifactsDir = Paths.get(dockerBuildDir, 'rca-docker')
    from(dockerArtifacts)
    from(rcaArtifacts)
    from(paArtifacts)
    into(dockerArtifactsDir)
}

task copyReaderMetricsFiles(type: Copy) {
    dependsOn(buildPa)
    copy{
        from ('src/test/resources/reader'){
        }
        into 'build/private/test_resources'
    }
}

task buildDocker(type: Exec) {
    dependsOn(copyAllArtifacts)

    workingDir(dockerArtifactsDir)
    commandLine 'docker', 'build', '-t', 'odfe-es/pa-rca:1.0', '.'
}

task runDocker(type: Exec) {
    dependsOn(buildDocker)

    workingDir(dockerArtifactsDir)

    // This block is included to make the runDocker task work with Github Actions
    // It sets the path to the docker-compose program from an environment variable
    // The DOCKER_COMPOSE_LOCATION environment variable is set in the gradle.yml file inside the
    // performance-analyzer repository.
    def docker_compose_location = "docker-compose"
    if (System.getenv("DOCKER_COMPOSE_LOCATION") != null) {
        docker_compose_location = System.getenv("DOCKER_COMPOSE_LOCATION")
    }

    environment 'DATA_VOLUME1', 'esdata1'
    environment 'DATA_VOLUME2', 'esdata2'

    commandLine(docker_compose_location,
            '-f', 'docker-compose.yml',
            '-f', 'docker-compose.hostports.yml',
            '-f', 'docker-compose.cluster.yml',
            'up', 'elasticsearch1', 'elasticsearch2')

}

def printCommandOutput(proc) {
    Thread.start {
        BufferedReader stdInput = new BufferedReader(new
                InputStreamReader(proc.getInputStream()));

        BufferedReader stdError = new BufferedReader(new
                InputStreamReader(proc.getErrorStream()));

        System.out.println("Here is the standard output of the command:\n");
        String s = null;
        while ((s = stdInput.readLine()) != null) {
            System.out.println(s);
        }

        System.out.println("Here is the standard error of the command (if any):\n");
        while ((s = stdError.readLine()) != null) {
            System.out.println(s);
        }
    }
    int exitVal = proc.waitFor()
    System.out.println("Process exitValue: " + exitVal);
}

def runCommand(commandArr, envArr, workingDir, printOutput) {
    try {
        Process proc = Runtime.getRuntime().exec(commandArr, envArr, file(workingDir))
        if (printOutput) {
            printCommandOutput(proc)
        }
    } catch (Throwable th) {
        th.printStackTrace()
    }
}

def runInProcess(commandArr) {
    Process proc = new ProcessBuilder(commandArr).start();
    printCommandOutput(proc)
}

def runDockerCompose = { executionPath ->
    // This block is included to make the runDocker task work with Github Actions
    // It sets the path to the docker-compose program from an environment variable
    // The DOCKER_COMPOSE_LOCATION environment variable is set in the gradle.yml file inside the
    // performance-analyzer repository.
    String dockerCompose = System.getenv("DOCKER_COMPOSE_LOCATION") == null ?
            "docker-compose" : System.getenv("DOCKER_COMPOSE_LOCATION")
    String[] commandArray = [dockerCompose,
                             '-f', 'docker-compose.yml',
                             '-f', 'docker-compose.hostports.yml',
                             '-f', 'docker-compose.cluster.yml',
                             'up', 'elasticsearch1', 'elasticsearch2']
    String[] env = ['DATA_VOLUME1=esdata1',
                    'DATA_VOLUME2=esdata2']
    runCommand(commandArray, env, file(executionPath), true)
}

def getHttpResponse(server, timeoutSeconds) {
    URL url = new URL(server)
    long timeout = timeoutSeconds * 1000
    long increments = 1000
    long passed = 0
    println 'waiting for ' + server
    while (passed < timeout) {
        try {
            HttpURLConnection con = (HttpURLConnection) url.openConnection()
            con.setRequestMethod("GET")
            InputStreamReader isr = new InputStreamReader(con.getInputStream())
            BufferedReader bufR = new BufferedReader(isr)
            String inputLine;
            StringBuffer content = new StringBuffer()
            while ((inputLine = bufR.readLine()) != null) {
                content.append(inputLine);
            }
            println(content.toString())
            bufR.close()
            break
        } catch (IOException) {
            Thread.sleep(increments);
            passed += increments
        }
    }
    if (passed == timeout) {
        throw new GradleException(String.format("ERROR:  %s not ready.", server));
    }
}

Boolean esIsUp

def esUpChecker = {
    String server = "http://localhost:9200"
    int timeoutSeconds = 2 * 60
    getHttpResponse(server, timeoutSeconds)
    esIsUp = true
}

Thread esRunnerThread

def runInThread(cl, input) {
    return Thread.start {
        cl(input)
    }
}

task waitForES {
    dependsOn(buildDocker)
    doLast {
        esRunnerThread = runInThread(runDockerCompose, dockerArtifactsDir)
        esUpChecker()
    }
}

String perfTopDir
String perfTopZip
String perfTopBin

task downloadPerfTop(type: Download) {
    String zip = 'perf-top-1.3.0.0-MACOS.zip'
    perfTopDir = Paths.get(dockerBuildDir, 'perftop').toString()
    mkdir perfTopDir

    src 'https://d3g5vo6xdbdb9a.cloudfront.net/downloads/perftop/' + zip
    dest perfTopDir
    overwrite false

    perfTopZip = Paths.get(perfTopDir, zip).toString()
    File f = file(perfTopZip)
    enabled = !f.exists() //to clone only once
}

task unzipPerfTop(type: Copy) {
    dependsOn(downloadPerfTop)

    perfTopBin = Paths.get(perfTopDir, 'perf-top-macos').toString()

    def zipFile = file(perfTopZip)
    def outputDir = file(perfTopDir)

    from zipTree(zipFile)
    into outputDir

    enabled = !file(perfTopBin).exists()
}

task enablePa(type: Exec) {
    dependsOn(waitForES)
    doFirst {
        sleep(5000)
    }
    commandLine('curl', 'localhost:9200/_opendistro/_performanceanalyzer/cluster/config', '-H',
            'Content-Type: application/json', '-d', '{"enabled": true}')
<<<<<<< HEAD
    doLast { // This sleep ensures that PA has time to become enabled before subsequent tasks rely on it
=======
    doLast {
>>>>>>> cef0b62a
        sleep(5000)
    }
}

<<<<<<< HEAD
task enableRca(type: Exec) {
    dependsOn(enablePa)
    commandLine('curl', 'localhost:9200/_opendistro/_performanceanalyzer/rca/cluster/config',
            '-H', 'Content-Type: application/json', '-d', '{"enabled": true}')
    doLast { // This sleep ensures that RCA has time to become enabled before subsequent tasks rely on it
=======
task enablePaAndRca(type: Exec) {
    dependsOn(enablePa)
    commandLine('curl', 'localhost:9200/_opendistro/_performanceanalyzer/rca/cluster/config',
            '-H', 'Content-Type: application/json', '-d', '{"enabled": true}')
    doLast {
>>>>>>> cef0b62a
        sleep(5000)
    }
}

task runPerftop {
    dependsOn(enableRca, unzipPerfTop)
    doLast {
        println '============================================================================'
        println 'invoke perftop as: '
        println String.format("%s --dashboard %s", Paths.get(perfTopBin).toString(), 'ClusterOverview')
        println '============================================================================'
    }
}

task generateLoad {
    dependsOn(enableRca, runPerftop)

    doLast {
        String[] deleteIndex = ['curl', '-X', 'DELETE', 'localhost:9200/accounts?pretty']
        String[] bulk = ['curl', '-s', '-H', "Content-Type: application/x-ndjson",
                         '-XPOST', 'localhost:9200/_bulk', '--data-binary', '@accounts.json']
        String[] search = ['curl', '-X', 'GET', 'localhost:9200/_search?pretty', '-H',
                           'Content-Type:application/json', '-d',
                           '{"query": {"range": {"balance": {"gte": 100, "lte": 100000}}}}']

        String wdir = Paths.get(getProjectDir().getAbsolutePath(), 'src', 'test', 'resources')
                .toString()
        while (true) {
            // runCommand(deleteIndex, null, wdir, false)
            //println("starting indexing: " + System.currentTimeMillis())
            runCommand(bulk, null, wdir, false)
            //println("completed indexing: " + System.currentTimeMillis())
            Thread.sleep(1000)
            //println("starting search" + System.currentTimeMillis())
            runCommand(search, null, wdir, false)
            Thread.sleep(300)
            //println("completed search" + System.currentTimeMillis())
            runCommand(deleteIndex, null, wdir, false)
            Thread.sleep(1000)
        }
    }
}

task runRally {
    dependsOn(enableRca, runPerftop)

    doLast {
        String rallyTrack='pmc'

        String[] esrally = ['docker', 'run', '--network=host', 'elastic/rally',
                                '--track=' + rallyTrack, '--test-mode', '--pipeline=benchmark-only',
                '--target-hosts=localhost:9200']

        String wdir = Paths.get(getProjectDir().getAbsolutePath(), 'src', 'test', 'resources')
                .toString()
        while (true) {
            runCommand(esrally, null, wdir, true)
            println('Get all RCAs using:')
            println('curl localhost:9600/_opendistro/_performanceanalyzer/rca?all | python -m json.tool')
            Thread.sleep(1000)
        }
    }
}<|MERGE_RESOLUTION|>--- conflicted
+++ resolved
@@ -530,28 +530,16 @@
     }
     commandLine('curl', 'localhost:9200/_opendistro/_performanceanalyzer/cluster/config', '-H',
             'Content-Type: application/json', '-d', '{"enabled": true}')
-<<<<<<< HEAD
     doLast { // This sleep ensures that PA has time to become enabled before subsequent tasks rely on it
-=======
-    doLast {
->>>>>>> cef0b62a
         sleep(5000)
     }
 }
 
-<<<<<<< HEAD
 task enableRca(type: Exec) {
     dependsOn(enablePa)
     commandLine('curl', 'localhost:9200/_opendistro/_performanceanalyzer/rca/cluster/config',
             '-H', 'Content-Type: application/json', '-d', '{"enabled": true}')
     doLast { // This sleep ensures that RCA has time to become enabled before subsequent tasks rely on it
-=======
-task enablePaAndRca(type: Exec) {
-    dependsOn(enablePa)
-    commandLine('curl', 'localhost:9200/_opendistro/_performanceanalyzer/rca/cluster/config',
-            '-H', 'Content-Type: application/json', '-d', '{"enabled": true}')
-    doLast {
->>>>>>> cef0b62a
         sleep(5000)
     }
 }
